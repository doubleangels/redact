[versions]
activity = "1.10.1"
agp = "8.13.0"
constraintlayout = "2.2.1"
exifinterface = "1.4.1"
ffmpegmediametadataretriever = "1.0.15"
firebaseBom = "34.2.0"
fragment = "1.8.9"
glide = "4.16.0"
googleMaterial = "1.11.0"
junit = "4.13.2"
junitVersion = "1.3.0"
espressoCore = "3.7.0"
appcompat = "1.7.1"
material = "1.12.0"
materialVersion = "1.12.0"
lifecycleLivedataKtx = "2.9.1"
lifecycleViewmodelKtx = "2.9.1"
<<<<<<< HEAD
navigationFragment = "2.9.5"
navigationUi = "2.9.0"
=======
navigationFragment = "2.9.0"
navigationUi = "2.9.5"
>>>>>>> 11dc88dd

[libraries]
activity = { module = "androidx.activity:activity", version.ref = "activity" }
constraintlayout = { module = "androidx.constraintlayout:constraintlayout", version.ref = "constraintlayout" }
exifinterface = { module = "androidx.exifinterface:exifinterface", version.ref = "exifinterface" }
ffmpegmediametadataretriever = { module = "com.github.wseemann:FFmpegMediaMetadataRetriever", version.ref = "ffmpegmediametadataretriever" }
firebase-analytics = { module = "com.google.firebase:firebase-analytics" }
firebase-bom = { module = "com.google.firebase:firebase-bom", version.ref = "firebaseBom" }
firebase-crashlytics = { module = "com.google.firebase:firebase-crashlytics" }
firebase-perf = { module = "com.google.firebase:firebase-perf" }
fragment = { module = "androidx.fragment:fragment", version.ref = "fragment" }
glide = { module = "com.github.bumptech.glide:glide", version.ref = "glide" }
junit = { group = "junit", name = "junit", version.ref = "junit" }
ext-junit = { group = "androidx.test.ext", name = "junit", version.ref = "junitVersion" }
espresso-core = { group = "androidx.test.espresso", name = "espresso-core", version.ref = "espressoCore" }
appcompat = { group = "androidx.appcompat", name = "appcompat", version.ref = "appcompat" }
material = { group = "com.google.android.material", name = "material", version.ref = "material" }
material-v1110 = { module = "com.google.android.material:material", version.ref = "googleMaterial" }
material-v190 = { module = "com.google.android.material:material", version.ref = "materialVersion" }
lifecycle-livedata-ktx = { group = "androidx.lifecycle", name = "lifecycle-livedata-ktx", version.ref = "lifecycleLivedataKtx" }
lifecycle-viewmodel-ktx = { group = "androidx.lifecycle", name = "lifecycle-viewmodel-ktx", version.ref = "lifecycleViewmodelKtx" }
navigation-fragment = { group = "androidx.navigation", name = "navigation-fragment", version.ref = "navigationFragment" }
navigation-ui = { group = "androidx.navigation", name = "navigation-ui", version.ref = "navigationUi" }

[plugins]
android-application = { id = "com.android.application", version.ref = "agp" }
<|MERGE_RESOLUTION|>--- conflicted
+++ resolved
@@ -16,13 +16,9 @@
 materialVersion = "1.12.0"
 lifecycleLivedataKtx = "2.9.1"
 lifecycleViewmodelKtx = "2.9.1"
-<<<<<<< HEAD
 navigationFragment = "2.9.5"
-navigationUi = "2.9.0"
-=======
-navigationFragment = "2.9.0"
 navigationUi = "2.9.5"
->>>>>>> 11dc88dd
+
 
 [libraries]
 activity = { module = "androidx.activity:activity", version.ref = "activity" }

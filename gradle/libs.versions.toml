[versions]
activity = "1.12.1"
agp = "8.13.1"
constraintlayout = "2.2.1"
exifinterface = "1.4.2"
ffmpegmediametadataretriever = "1.0.15"
firebaseBom = "34.6.0"
fragment = "1.8.9"
glide = "4.16.0"
googleMaterial = "1.13.0"
junit = "4.13.2"
junitVersion = "1.3.0"
espressoCore = "3.7.0"
appcompat = "1.7.1"
material = "1.13.0"
materialVersion = "1.13.0"
<<<<<<< HEAD
lifecycleLivedataKtx = "2.10.0"
lifecycleViewmodelKtx = "2.9.4"
=======
lifecycleLivedataKtx = "2.9.4"
lifecycleViewmodelKtx = "2.10.0"
>>>>>>> 7223c91a
navigationFragment = "2.9.6"
navigationUi = "2.9.6"


[libraries]
activity = { module = "androidx.activity:activity", version.ref = "activity" }
constraintlayout = { module = "androidx.constraintlayout:constraintlayout", version.ref = "constraintlayout" }
exifinterface = { module = "androidx.exifinterface:exifinterface", version.ref = "exifinterface" }
ffmpegmediametadataretriever = { module = "com.github.wseemann:FFmpegMediaMetadataRetriever", version.ref = "ffmpegmediametadataretriever" }
firebase-analytics = { module = "com.google.firebase:firebase-analytics" }
firebase-bom = { module = "com.google.firebase:firebase-bom", version.ref = "firebaseBom" }
firebase-crashlytics = { module = "com.google.firebase:firebase-crashlytics" }
firebase-perf = { module = "com.google.firebase:firebase-perf" }
fragment = { module = "androidx.fragment:fragment", version.ref = "fragment" }
glide = { module = "com.github.bumptech.glide:glide", version.ref = "glide" }
junit = { group = "junit", name = "junit", version.ref = "junit" }
ext-junit = { group = "androidx.test.ext", name = "junit", version.ref = "junitVersion" }
espresso-core = { group = "androidx.test.espresso", name = "espresso-core", version.ref = "espressoCore" }
appcompat = { group = "androidx.appcompat", name = "appcompat", version.ref = "appcompat" }
material = { group = "com.google.android.material", name = "material", version.ref = "material" }
material-v1110 = { module = "com.google.android.material:material", version.ref = "googleMaterial" }
material-v190 = { module = "com.google.android.material:material", version.ref = "materialVersion" }
lifecycle-livedata-ktx = { group = "androidx.lifecycle", name = "lifecycle-livedata-ktx", version.ref = "lifecycleLivedataKtx" }
lifecycle-viewmodel-ktx = { group = "androidx.lifecycle", name = "lifecycle-viewmodel-ktx", version.ref = "lifecycleViewmodelKtx" }
navigation-fragment = { group = "androidx.navigation", name = "navigation-fragment", version.ref = "navigationFragment" }
navigation-ui = { group = "androidx.navigation", name = "navigation-ui", version.ref = "navigationUi" }

[plugins]
android-application = { id = "com.android.application", version.ref = "agp" }
<|MERGE_RESOLUTION|>--- conflicted
+++ resolved
@@ -14,13 +14,8 @@
 appcompat = "1.7.1"
 material = "1.13.0"
 materialVersion = "1.13.0"
-<<<<<<< HEAD
 lifecycleLivedataKtx = "2.10.0"
-lifecycleViewmodelKtx = "2.9.4"
-=======
-lifecycleLivedataKtx = "2.9.4"
 lifecycleViewmodelKtx = "2.10.0"
->>>>>>> 7223c91a
 navigationFragment = "2.9.6"
 navigationUi = "2.9.6"
 

--- conflicted
+++ resolved
@@ -1,12 +1,7 @@
 // Top-level build file where you can add configuration options common to all sub-projects/modules.
 plugins {
     alias(libs.plugins.android.application) apply false
-<<<<<<< HEAD
-    id 'com.google.gms.google-services' version '4.4.2' apply false
+    id 'com.google.gms.google-services' version '4.4.3' apply false
     id 'com.google.firebase.crashlytics' version '3.0.6' apply false
-=======
-    id 'com.google.gms.google-services' version '4.4.3' apply false
-    id 'com.google.firebase.crashlytics' version '3.0.3' apply false
->>>>>>> a8b438c3
     id 'com.google.firebase.firebase-perf' version '1.4.2' apply false
 }